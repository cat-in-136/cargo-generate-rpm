--- conflicted
+++ resolved
@@ -171,12 +171,8 @@
         let parent = self.manifest_path.parent().unwrap();
 
         let mut builder = RPMBuilder::new(name, version, license, arch.as_str(), desc)
-<<<<<<< HEAD
-            .compression(CompressionType::from_str(rpm_builder_config.payload_compress)?);
+            .compression(Compressor::from_str(rpm_builder_config.payload_compress)?);
         let mut expanded_file_paths = vec![];
-=======
-            .compression(Compressor::from_str(rpm_builder_config.payload_compress)?);
->>>>>>> 522a8b0d
         for (idx, file) in files.iter().enumerate() {
             let entries =
                 file.generate_rpm_file_entry(rpm_builder_config.build_target, parent, idx)?;
